// To the extent possible under law, the author(s) have dedicated all
// copyright and related and neighboring rights to this software to
// the public domain worldwide. This software is distributed without
// any warranty.
//
// You should have received a copy of the CC0 Public Domain Dedication
// along with this software.
// If not, see <http://creativecommons.org/publicdomain/zero/1.0/>.
//

use std::collections::HashMap;
use std::fs::File;
use std::iter::FromIterator;
use std::path::PathBuf;
use std::{fmt, result};

use bitcoin;
use jsonrpc;
use serde;
use serde_json;

use bitcoin::hashes::hex::{FromHex, ToHex};
use bitcoin::secp256k1::Signature;
use bitcoin::{
    Address, Amount, Block, BlockHeader, OutPoint, PrivateKey, PublicKey, Script, Transaction,
};
use log::Level::{Debug, Trace, Warn};
use serde::{Deserialize, Serialize};

use error::*;
use json;
use queryable;

/// Crate-specific Result type, shorthand for `std::result::Result` with our
/// crate-specific Error type;
pub type Result<T> = result::Result<T, Error>;

#[derive(Clone, Debug, Serialize, Deserialize)]
struct JsonOutPoint {
    pub txid: bitcoin::Txid,
    pub vout: u32,
}

impl From<OutPoint> for JsonOutPoint {
    fn from(o: OutPoint) -> JsonOutPoint {
        JsonOutPoint {
            txid: o.txid,
            vout: o.vout,
        }
    }
}

impl Into<OutPoint> for JsonOutPoint {
    fn into(self) -> OutPoint {
        OutPoint {
            txid: self.txid,
            vout: self.vout,
        }
    }
}

/// Shorthand for converting a variable into a serde_json::Value.
fn into_json<T>(val: T) -> Result<serde_json::Value>
where
    T: serde::ser::Serialize,
{
    Ok(serde_json::to_value(val)?)
}

/// Shorthand for converting an Option into an Option<serde_json::Value>.
fn opt_into_json<T>(opt: Option<T>) -> Result<serde_json::Value>
where
    T: serde::ser::Serialize,
{
    match opt {
        Some(val) => Ok(into_json(val)?),
        None => Ok(serde_json::Value::Null),
    }
}

/// Shorthand for `serde_json::Value::Null`.
fn null() -> serde_json::Value {
    serde_json::Value::Null
}

/// Shorthand for an empty serde_json::Value array.
fn empty_arr() -> serde_json::Value {
    serde_json::Value::Array(vec![])
}

/// Shorthand for an empty serde_json object.
fn empty_obj() -> serde_json::Value {
    serde_json::Value::Object(Default::default())
}

/// Handle default values in the argument list
///
/// Substitute `Value::Null`s with corresponding values from `defaults` table,
/// except when they are trailing, in which case just skip them altogether
/// in returned list.
///
/// Note, that `defaults` corresponds to the last elements of `args`.
///
/// ```norust
/// arg1 arg2 arg3 arg4
///           def1 def2
/// ```
///
/// Elements of `args` without corresponding `defaults` value, won't
/// be substituted, because they are required.
fn handle_defaults<'a, 'b>(
    args: &'a mut [serde_json::Value],
    defaults: &'b [serde_json::Value],
) -> &'a [serde_json::Value] {
    assert!(args.len() >= defaults.len());

    // Pass over the optional arguments in backwards order, filling in defaults after the first
    // non-null optional argument has been observed.
    let mut first_non_null_optional_idx = None;
    for i in 0..defaults.len() {
        let args_i = args.len() - 1 - i;
        let defaults_i = defaults.len() - 1 - i;
        if args[args_i] == serde_json::Value::Null {
            if first_non_null_optional_idx.is_some() {
                if defaults[defaults_i] == serde_json::Value::Null {
                    panic!("Missing `default` for argument idx {}", args_i);
                }
                args[args_i] = defaults[defaults_i].clone();
            }
        } else if first_non_null_optional_idx.is_none() {
            first_non_null_optional_idx = Some(args_i);
        }
    }

    let required_num = args.len() - defaults.len();

    if let Some(i) = first_non_null_optional_idx {
        &args[..i + 1]
    } else {
        &args[..required_num]
    }
}

/// Convert a possible-null result into an Option.
fn opt_result<T: for<'a> serde::de::Deserialize<'a>>(
    result: serde_json::Value,
) -> Result<Option<T>> {
    if result == serde_json::Value::Null {
        Ok(None)
    } else {
        Ok(serde_json::from_value(result)?)
    }
}

/// Used to pass raw txs into the API.
pub trait RawTx: Sized + Clone {
    fn raw_hex(self) -> String;
}

impl<'a> RawTx for &'a Transaction {
    fn raw_hex(self) -> String {
        bitcoin::consensus::encode::serialize(self).to_hex()
    }
}

impl<'a> RawTx for &'a [u8] {
    fn raw_hex(self) -> String {
        self.to_hex()
    }
}

impl<'a> RawTx for &'a Vec<u8> {
    fn raw_hex(self) -> String {
        self.to_hex()
    }
}

impl<'a> RawTx for &'a str {
    fn raw_hex(self) -> String {
        self.to_owned()
    }
}

impl RawTx for String {
    fn raw_hex(self) -> String {
        self
    }
}

/// The different authentication methods for the client.
#[derive(Clone, Debug, Hash, Eq, PartialEq, Ord, PartialOrd)]
pub enum Auth {
    None,
    UserPass(String, String),
    CookieFile(PathBuf),
}

impl Auth {
    /// Convert into the arguments that jsonrpc::Client needs.
    fn get_user_pass(self) -> Result<(Option<String>, Option<String>)> {
        use std::io::Read;
        match self {
            Auth::None => Ok((None, None)),
            Auth::UserPass(u, p) => Ok((Some(u), Some(p))),
            Auth::CookieFile(path) => {
                let mut file = File::open(path)?;
                let mut contents = String::new();
                file.read_to_string(&mut contents)?;
                let mut split = contents.splitn(2, ":");
                Ok((
                    Some(split.next().ok_or(Error::InvalidCookieFile)?.into()),
                    Some(split.next().ok_or(Error::InvalidCookieFile)?.into()),
                ))
            }
        }
    }
}

pub trait RpcApi: Sized {
    /// Call a `cmd` rpc with given `args` list
    fn call<T: for<'a> serde::de::Deserialize<'a>>(
        &self,
        cmd: &str,
        args: &[serde_json::Value],
    ) -> Result<T>;

    /// Query an object implementing `Querable` type
    fn get_by_id<T: queryable::Queryable<Self>>(
        &self,
        id: &<T as queryable::Queryable<Self>>::Id,
    ) -> Result<T> {
        T::query(&self, &id)
    }

    fn get_network_info(&self) -> Result<json::GetNetworkInfoResult> {
        self.call("getnetworkinfo", &[])
    }

    fn version(&self) -> Result<usize> {
        #[derive(Deserialize)]
        struct Response {
            pub version: usize,
        }
        let res: Response = self.call("getnetworkinfo", &[])?;
        Ok(res.version)
    }

    fn add_multisig_address(
        &self,
        nrequired: usize,
        keys: &[json::PubKeyOrAddress],
        label: Option<&str>,
        address_type: Option<json::AddressType>,
    ) -> Result<json::AddMultiSigAddressResult> {
        let mut args = [
            into_json(nrequired)?,
            into_json(keys)?,
            opt_into_json(label)?,
            opt_into_json(address_type)?,
        ];
        self.call("addmultisigaddress", handle_defaults(&mut args, &[into_json("")?, null()]))
    }

    fn load_wallet(&self, wallet: &str) -> Result<json::LoadWalletResult> {
        self.call("loadwallet", &[wallet.into()])
    }

    fn unload_wallet(&self, wallet: Option<&str>) -> Result<()> {
        let mut args = [opt_into_json(wallet)?];
        self.call("unloadwallet", handle_defaults(&mut args, &[null()]))
    }

    fn create_wallet(
        &self,
        wallet: &str,
        disable_private_keys: Option<bool>,
        blank: Option<bool>,
        passphrase: Option<&str>,
        avoid_reuse: Option<bool>,
    ) -> Result<json::LoadWalletResult> {
        let mut args = [
            wallet.into(),
            opt_into_json(disable_private_keys)?,
            opt_into_json(blank)?,
            opt_into_json(passphrase)?,
            opt_into_json(avoid_reuse)?,
        ];
        self.call(
            "createwallet",
            handle_defaults(&mut args, &[false.into(), false.into(), into_json("")?, false.into()]),
        )
    }

    fn list_wallets(&self) -> Result<Vec<String>> {
        self.call("listwallets", &[])
    }

    fn get_wallet_info(&self) -> Result<json::GetWalletInfoResult> {
        self.call("getwalletinfo", &[])
    }

    fn backup_wallet(&self, destination: Option<&str>) -> Result<()> {
        let mut args = [opt_into_json(destination)?];
        self.call("backupwallet", handle_defaults(&mut args, &[null()]))
    }

    fn dump_private_key(&self, address: &Address) -> Result<PrivateKey> {
        self.call("dumpprivkey", &[address.to_string().into()])
    }

    fn encrypt_wallet(&self, passphrase: &str) -> Result<()> {
        self.call("encryptwallet", &[into_json(passphrase)?])
    }

    fn get_difficulty(&self) -> Result<f64> {
        self.call("getdifficulty", &[])
    }

    fn get_connection_count(&self) -> Result<usize> {
        self.call("getconnectioncount", &[])
    }

    fn get_block(&self, hash: &bitcoin::BlockHash) -> Result<Block> {
        let hex: String = self.call("getblock", &[into_json(hash)?, 0.into()])?;
        let bytes: Vec<u8> = FromHex::from_hex(&hex)?;
        Ok(bitcoin::consensus::encode::deserialize(&bytes)?)
    }

    fn get_block_hex(&self, hash: &bitcoin::BlockHash) -> Result<String> {
        self.call("getblock", &[into_json(hash)?, 0.into()])
    }

    fn get_block_info(&self, hash: &bitcoin::BlockHash) -> Result<json::GetBlockResult> {
        self.call("getblock", &[into_json(hash)?, 1.into()])
    }
    //TODO(stevenroose) add getblock_txs

    fn get_block_header(&self, hash: &bitcoin::BlockHash) -> Result<BlockHeader> {
        let hex: String = self.call("getblockheader", &[into_json(hash)?, false.into()])?;
        let bytes: Vec<u8> = FromHex::from_hex(&hex)?;
        Ok(bitcoin::consensus::encode::deserialize(&bytes)?)
    }

    fn get_block_header_info(
        &self,
        hash: &bitcoin::BlockHash,
    ) -> Result<json::GetBlockHeaderResult> {
        self.call("getblockheader", &[into_json(hash)?, true.into()])
    }

    fn get_mining_info(&self) -> Result<json::GetMiningInfoResult> {
        self.call("getmininginfo", &[])
    }

    /// Returns a data structure containing various state info regarding
    /// blockchain processing.
    fn get_blockchain_info(&self) -> Result<json::GetBlockchainInfoResult> {
        let mut raw: serde_json::Value = self.call("getblockchaininfo", &[])?;
        // The softfork fields are not backwards compatible:
        // - 0.18.x returns a "softforks" array and a "bip9_softforks" map.
        // - 0.19.x returns a "softforks" map.
        Ok(if self.version()? < 190000 {
            use Error::UnexpectedStructure as err;

            // First, remove both incompatible softfork fields.
            let map = raw.as_object_mut().ok_or(err)?;
            let bip9_softforks = map.remove("bip9_softforks").ok_or(err)?;
            let old_softforks = map.remove("softforks").ok_or(err)?;
            // Put back an empty "softforks" field.
            map.insert("softforks".into(), serde_json::Map::new().into());
            let mut ret: json::GetBlockchainInfoResult = serde_json::from_value(raw)?;

            // Then convert both softfork types and add them.
            for sf in old_softforks.as_array().ok_or(err)?.iter() {
                let json = sf.as_object().ok_or(err)?;
                let id = json.get("id").ok_or(err)?.as_str().ok_or(err)?;
                let reject = json.get("reject").ok_or(err)?.as_object().ok_or(err)?;
                let active = reject.get("status").ok_or(err)?.as_bool().ok_or(err)?;
                ret.softforks.insert(
                    id.into(),
                    json::Softfork {
                        type_: json::SoftforkType::Buried,
                        bip9: None,
                        height: None,
                        active: active,
                    },
                );
            }
            for (id, sf) in bip9_softforks.as_object().ok_or(err)?.iter() {
                #[derive(Deserialize)]
                struct OldBip9SoftFork {
                    pub status: json::Bip9SoftforkStatus,
                    pub bit: Option<u8>,
                    #[serde(rename = "startTime")]
                    pub start_time: i64,
                    pub timeout: u64,
                    pub since: u32,
                    pub statistics: Option<json::Bip9SoftforkStatistics>,
                }
                let sf: OldBip9SoftFork = serde_json::from_value(sf.clone())?;
                ret.softforks.insert(
                    id.into(),
                    json::Softfork {
                        type_: json::SoftforkType::Bip9,
                        bip9: Some(json::Bip9SoftforkInfo {
                            status: sf.status,
                            bit: sf.bit,
                            start_time: sf.start_time,
                            timeout: sf.timeout,
                            since: sf.since,
                            statistics: sf.statistics,
                        }),
                        height: None,
                        active: sf.status == json::Bip9SoftforkStatus::Active,
                    },
                );
            }
            ret
        } else {
            serde_json::from_value(raw)?
        })
    }

    /// Returns the numbers of block in the longest chain.
    fn get_block_count(&self) -> Result<u64> {
        self.call("getblockcount", &[])
    }

    /// Returns the hash of the best (tip) block in the longest blockchain.
    fn get_best_block_hash(&self) -> Result<bitcoin::BlockHash> {
        self.call("getbestblockhash", &[])
    }

    /// Get block hash at a given height
    fn get_block_hash(&self, height: u64) -> Result<bitcoin::BlockHash> {
        self.call("getblockhash", &[height.into()])
    }

    fn get_raw_transaction(
        &self,
        txid: &bitcoin::Txid,
        block_hash: Option<&bitcoin::BlockHash>,
    ) -> Result<Transaction> {
        let mut args = [into_json(txid)?, into_json(false)?, opt_into_json(block_hash)?];
        let hex: String = self.call("getrawtransaction", handle_defaults(&mut args, &[null()]))?;
        let bytes: Vec<u8> = FromHex::from_hex(&hex)?;
        Ok(bitcoin::consensus::encode::deserialize(&bytes)?)
    }

    fn get_raw_transaction_hex(
        &self,
        txid: &bitcoin::Txid,
        block_hash: Option<&bitcoin::BlockHash>,
    ) -> Result<String> {
        let mut args = [into_json(txid)?, into_json(false)?, opt_into_json(block_hash)?];
        self.call("getrawtransaction", handle_defaults(&mut args, &[null()]))
    }

    fn get_raw_transaction_info(
        &self,
        txid: &bitcoin::Txid,
        block_hash: Option<&bitcoin::BlockHash>,
    ) -> Result<json::GetRawTransactionResult> {
        let mut args = [into_json(txid)?, into_json(true)?, opt_into_json(block_hash)?];
        self.call("getrawtransaction", handle_defaults(&mut args, &[null()]))
    }

    fn get_block_filter(
        &self,
        block_hash: &bitcoin::BlockHash,
    ) -> Result<json::GetBlockFilterResult> {
        self.call("getblockfilter", &[into_json(block_hash)?])
    }

    fn get_balance(
        &self,
        minconf: Option<usize>,
        include_watchonly: Option<bool>,
    ) -> Result<Amount> {
        let mut args = ["*".into(), opt_into_json(minconf)?, opt_into_json(include_watchonly)?];
        Ok(Amount::from_btc(
            self.call("getbalance", handle_defaults(&mut args, &[0.into(), null()]))?,
        )?)
    }

    fn get_balances(&self) -> Result<json::GetBalancesResult> {
        Ok(self.call("getbalances", &[])?)
    }

    fn get_received_by_address(&self, address: &Address, minconf: Option<u32>) -> Result<Amount> {
        let mut args = [address.to_string().into(), opt_into_json(minconf)?];
        Ok(Amount::from_btc(
            self.call("getreceivedbyaddress", handle_defaults(&mut args, &[null()]))?,
        )?)
    }

    fn get_transaction(
        &self,
        txid: &bitcoin::Txid,
        include_watchonly: Option<bool>,
    ) -> Result<json::GetTransactionResult> {
        let mut args = [into_json(txid)?, opt_into_json(include_watchonly)?];
        self.call("gettransaction", handle_defaults(&mut args, &[null()]))
    }

    fn list_transactions(
        &self,
        label: Option<&str>,
        count: Option<usize>,
        skip: Option<usize>,
        include_watchonly: Option<bool>,
    ) -> Result<Vec<json::ListTransactionResult>> {
        let mut args = [
            label.unwrap_or("*").into(),
            opt_into_json(count)?,
            opt_into_json(skip)?,
            opt_into_json(include_watchonly)?,
        ];
        self.call("listtransactions", handle_defaults(&mut args, &[10.into(), 0.into(), null()]))
    }

    fn list_since_block(
        &self,
        blockhash: Option<&bitcoin::BlockHash>,
        target_confirmations: Option<usize>,
        include_watchonly: Option<bool>,
        include_removed: Option<bool>,
    ) -> Result<json::ListSinceBlockResult> {
        let mut args = [
            opt_into_json(blockhash)?,
            opt_into_json(target_confirmations)?,
            opt_into_json(include_watchonly)?,
            opt_into_json(include_removed)?,
        ];
        self.call("listsinceblock", handle_defaults(&mut args, &[null()]))
    }

    fn get_tx_out(
        &self,
        txid: &bitcoin::Txid,
        vout: u32,
        include_mempool: Option<bool>,
    ) -> Result<Option<json::GetTxOutResult>> {
        let mut args = [into_json(txid)?, into_json(vout)?, opt_into_json(include_mempool)?];
        opt_result(self.call("gettxout", handle_defaults(&mut args, &[null()]))?)
    }

    fn get_tx_out_proof(
        &self,
        txids: &[bitcoin::Txid],
        block_hash: Option<&bitcoin::BlockHash>,
    ) -> Result<Vec<u8>> {
        let mut args = [into_json(txids)?, opt_into_json(block_hash)?];
        let hex: String = self.call("gettxoutproof", handle_defaults(&mut args, &[null()]))?;
        Ok(FromHex::from_hex(&hex)?)
    }

    fn import_public_key(
        &self,
        pubkey: &PublicKey,
        label: Option<&str>,
        rescan: Option<bool>,
    ) -> Result<()> {
        let mut args = [pubkey.to_string().into(), opt_into_json(label)?, opt_into_json(rescan)?];
        self.call("importpubkey", handle_defaults(&mut args, &[into_json("")?, null()]))
    }

    fn import_private_key(
        &self,
        privkey: &PrivateKey,
        label: Option<&str>,
        rescan: Option<bool>,
    ) -> Result<()> {
        let mut args = [privkey.to_string().into(), opt_into_json(label)?, opt_into_json(rescan)?];
        self.call("importprivkey", handle_defaults(&mut args, &[into_json("")?, null()]))
    }

    fn import_address(
        &self,
        address: &Address,
        label: Option<&str>,
        rescan: Option<bool>,
    ) -> Result<()> {
        let mut args = [address.to_string().into(), opt_into_json(label)?, opt_into_json(rescan)?];
        self.call("importaddress", handle_defaults(&mut args, &[into_json("")?, null()]))
    }

    fn import_address_script(
        &self,
        script: &Script,
        label: Option<&str>,
        rescan: Option<bool>,
        p2sh: Option<bool>,
    ) -> Result<()> {
        let mut args = [
            script.to_hex().into(),
            opt_into_json(label)?,
            opt_into_json(rescan)?,
            opt_into_json(p2sh)?,
        ];
        self.call(
            "importaddress",
            handle_defaults(&mut args, &[into_json("")?, true.into(), null()]),
        )
    }

    fn import_multi(
        &self,
        requests: &[json::ImportMultiRequest],
        options: Option<&json::ImportMultiOptions>,
    ) -> Result<Vec<json::ImportMultiResult>> {
        let mut json_requests = Vec::with_capacity(requests.len());
        for req in requests {
            json_requests.push(serde_json::to_value(req)?);
        }
        let mut args = [json_requests.into(), opt_into_json(options)?];
        self.call("importmulti", handle_defaults(&mut args, &[null()]))
    }

    fn set_label(&self, address: &Address, label: &str) -> Result<()> {
        self.call("setlabel", &[address.to_string().into(), label.into()])
    }

    fn key_pool_refill(&self, new_size: Option<usize>) -> Result<()> {
        let mut args = [opt_into_json(new_size)?];
        self.call("keypoolrefill", handle_defaults(&mut args, &[null()]))
    }

    fn list_unspent(
        &self,
        minconf: Option<usize>,
        maxconf: Option<usize>,
        addresses: Option<&[&Address]>,
        include_unsafe: Option<bool>,
        query_options: Option<json::ListUnspentQueryOptions>,
    ) -> Result<Vec<json::ListUnspentResultEntry>> {
        let mut args = [
            opt_into_json(minconf)?,
            opt_into_json(maxconf)?,
            opt_into_json(addresses)?,
            opt_into_json(include_unsafe)?,
            opt_into_json(query_options)?,
        ];
        let defaults = [into_json(0)?, into_json(9999999)?, empty_arr(), into_json(true)?, null()];
        self.call("listunspent", handle_defaults(&mut args, &defaults))
    }

    /// To unlock, use [unlock_unspent].
    fn lock_unspent(&self, outputs: &[OutPoint]) -> Result<bool> {
        let outputs: Vec<_> = outputs
            .into_iter()
            .map(|o| serde_json::to_value(JsonOutPoint::from(*o)).unwrap())
            .collect();
        self.call("lockunspent", &[false.into(), outputs.into()])
    }

    fn unlock_unspent(&self, outputs: &[OutPoint]) -> Result<bool> {
        let outputs: Vec<_> = outputs
            .into_iter()
            .map(|o| serde_json::to_value(JsonOutPoint::from(*o)).unwrap())
            .collect();
        self.call("lockunspent", &[true.into(), outputs.into()])
    }

    fn list_received_by_address(
        &self,
        address_filter: Option<&Address>,
        minconf: Option<u32>,
        include_empty: Option<bool>,
        include_watchonly: Option<bool>,
    ) -> Result<Vec<json::ListReceivedByAddressResult>> {
        let mut args = [
            opt_into_json(minconf)?,
            opt_into_json(include_empty)?,
            opt_into_json(include_watchonly)?,
            opt_into_json(address_filter)?,
        ];
        let defaults = [1.into(), false.into(), false.into(), null()];
        self.call("listreceivedbyaddress", handle_defaults(&mut args, &defaults))
    }

    fn create_raw_transaction_hex(
        &self,
        utxos: &[json::CreateRawTransactionInput],
        outs: &HashMap<String, Amount>,
        locktime: Option<i64>,
        replaceable: Option<bool>,
    ) -> Result<String> {
        let outs_converted = serde_json::Map::from_iter(
            outs.iter().map(|(k, v)| (k.clone(), serde_json::Value::from(v.as_btc()))),
        );
        let mut args = [
            into_json(utxos)?,
            into_json(outs_converted)?,
            opt_into_json(locktime)?,
            opt_into_json(replaceable)?,
        ];
        let defaults = [into_json(0i64)?, null()];
        self.call("createrawtransaction", handle_defaults(&mut args, &defaults))
    }

    fn create_raw_transaction(
        &self,
        utxos: &[json::CreateRawTransactionInput],
        outs: &HashMap<String, Amount>,
        locktime: Option<i64>,
        replaceable: Option<bool>,
    ) -> Result<Transaction> {
        let hex: String = self.create_raw_transaction_hex(utxos, outs, locktime, replaceable)?;
        let bytes: Vec<u8> = FromHex::from_hex(&hex)?;
        Ok(bitcoin::consensus::encode::deserialize(&bytes)?)
    }

    fn fund_raw_transaction<R: RawTx>(
        &self,
        tx: R,
        options: Option<&json::FundRawTransactionOptions>,
        is_witness: Option<bool>,
    ) -> Result<json::FundRawTransactionResult> {
        let mut args = [tx.raw_hex().into(), opt_into_json(options)?, opt_into_json(is_witness)?];
        let defaults = [empty_obj(), null()];
        self.call("fundrawtransaction", handle_defaults(&mut args, &defaults))
    }

    #[deprecated]
    fn sign_raw_transaction<R: RawTx>(
        &self,
        tx: R,
        utxos: Option<&[json::SignRawTransactionInput]>,
        private_keys: Option<&[PrivateKey]>,
        sighash_type: Option<json::SigHashType>,
    ) -> Result<json::SignRawTransactionResult> {
        let mut args = [
            tx.raw_hex().into(),
            opt_into_json(utxos)?,
            opt_into_json(private_keys)?,
            opt_into_json(sighash_type)?,
        ];
        let defaults = [empty_arr(), empty_arr(), null()];
        self.call("signrawtransaction", handle_defaults(&mut args, &defaults))
    }

    fn sign_raw_transaction_with_wallet<R: RawTx>(
        &self,
        tx: R,
        utxos: Option<&[json::SignRawTransactionInput]>,
        sighash_type: Option<json::SigHashType>,
    ) -> Result<json::SignRawTransactionResult> {
        let mut args = [tx.raw_hex().into(), opt_into_json(utxos)?, opt_into_json(sighash_type)?];
        let defaults = [empty_arr(), null()];
        self.call("signrawtransactionwithwallet", handle_defaults(&mut args, &defaults))
    }

    fn sign_raw_transaction_with_key<R: RawTx>(
        &self,
        tx: R,
        privkeys: &[PrivateKey],
        prevtxs: Option<&[json::SignRawTransactionInput]>,
        sighash_type: Option<json::SigHashType>,
    ) -> Result<json::SignRawTransactionResult> {
        let mut args = [
            tx.raw_hex().into(),
            into_json(privkeys)?,
            opt_into_json(prevtxs)?,
            opt_into_json(sighash_type)?,
        ];
        let defaults = [empty_arr(), null()];
        self.call("signrawtransactionwithkey", handle_defaults(&mut args, &defaults))
    }

    fn test_mempool_accept<R: RawTx>(
        &self,
        rawtxs: &[R],
    ) -> Result<Vec<json::TestMempoolAcceptResult>> {
        let hexes: Vec<serde_json::Value> =
            rawtxs.to_vec().into_iter().map(|r| r.raw_hex().into()).collect();
        self.call("testmempoolaccept", &[hexes.into()])
    }

    fn stop(&self) -> Result<String> {
        self.call("stop", &[])
    }

    fn verify_message(
        &self,
        address: &Address,
        signature: &Signature,
        message: &str,
    ) -> Result<bool> {
        let args = [address.to_string().into(), signature.to_string().into(), into_json(message)?];
        self.call("verifymessage", &args)
    }

    /// Generate new address under own control
    fn get_new_address(
        &self,
        label: Option<&str>,
        address_type: Option<json::AddressType>,
    ) -> Result<Address> {
        self.call("getnewaddress", &[opt_into_json(label)?, opt_into_json(address_type)?])
    }

    fn get_address_info(&self, address: &Address) -> Result<json::GetAddressInfoResult> {
        self.call("getaddressinfo", &[address.to_string().into()])
    }

    /// Mine `block_num` blocks and pay coinbase to `address`
    ///
    /// Returns hashes of the generated blocks
    fn generate_to_address(
        &self,
        block_num: u64,
        address: &Address,
    ) -> Result<Vec<bitcoin::BlockHash>> {
        self.call("generatetoaddress", &[block_num.into(), address.to_string().into()])
    }

    /// Mine up to block_num blocks immediately (before the RPC call returns)
    /// to an address in the wallet.
    fn generate(&self, block_num: u64, maxtries: Option<u64>) -> Result<Vec<bitcoin::BlockHash>> {
        self.call("generate", &[block_num.into(), opt_into_json(maxtries)?])
    }

    /// Mark a block as invalid by `block_hash`
    fn invalidate_block(&self, block_hash: &bitcoin::BlockHash) -> Result<()> {
        self.call("invalidateblock", &[into_json(block_hash)?])
    }

    /// Mark a block as valid by `block_hash`
    fn reconsider_block(&self, block_hash: &bitcoin::BlockHash) -> Result<()> {
        self.call("reconsiderblock", &[into_json(block_hash)?])
    }

    /// Get txids of all transactions in a memory pool
    fn get_raw_mempool(&self) -> Result<Vec<bitcoin::Txid>> {
        self.call("getrawmempool", &[])
    }

    /// Get mempool data for given transaction
    fn get_mempool_entry(&self, txid: &bitcoin::Txid) -> Result<json::GetMempoolEntryResult> {
        self.call("getmempoolentry", &[into_json(txid)?])
    }

    fn send_to_address(
        &self,
        address: &Address,
        amount: Amount,
        comment: Option<&str>,
        comment_to: Option<&str>,
        subtract_fee: Option<bool>,
        replaceable: Option<bool>,
        confirmation_target: Option<u32>,
        estimate_mode: Option<json::EstimateMode>,
    ) -> Result<bitcoin::Txid> {
        let mut args = [
            address.to_string().into(),
            into_json(amount.as_btc())?,
            opt_into_json(comment)?,
            opt_into_json(comment_to)?,
            opt_into_json(subtract_fee)?,
            opt_into_json(replaceable)?,
            opt_into_json(confirmation_target)?,
            opt_into_json(estimate_mode)?,
        ];
        self.call(
            "sendtoaddress",
            handle_defaults(
                &mut args,
                &["".into(), "".into(), false.into(), false.into(), 6.into(), null()],
            ),
        )
    }

    /// Returns data about each connected network node as an array of
    /// [`PeerInfo`][]
    ///
    /// [`PeerInfo`]: net/struct.PeerInfo.html
    fn get_peer_info(&self) -> Result<Vec<json::GetPeerInfoResult>> {
        self.call("getpeerinfo", &[])
    }

    /// Requests that a ping be sent to all other nodes, to measure ping
    /// time.
    ///
    /// Results provided in `getpeerinfo`, `pingtime` and `pingwait` fields
    /// are decimal seconds.
    ///
    /// Ping command is handled in queue with all other commands, so it
    /// measures processing backlog, not just network ping.
    fn ping(&self) -> Result<()> {
        self.call("ping", &[])
    }

    fn send_raw_transaction<R: RawTx>(&self, tx: R) -> Result<bitcoin::Txid> {
        self.call("sendrawtransaction", &[tx.raw_hex().into()])
    }

    fn estimate_smart_fee(
        &self,
        conf_target: u16,
        estimate_mode: Option<json::EstimateMode>,
    ) -> Result<json::EstimateSmartFeeResult> {
        let mut args = [into_json(conf_target)?, opt_into_json(estimate_mode)?];
        self.call("estimatesmartfee", handle_defaults(&mut args, &[null()]))
    }

    /// Waits for a specific new block and returns useful info about it.
    /// Returns the current block on timeout or exit.
    ///
    /// # Arguments
    ///
    /// 1. `timeout`: Time in milliseconds to wait for a response. 0
    /// indicates no timeout.
    fn wait_for_new_block(&self, timeout: u64) -> Result<json::BlockRef> {
        self.call("waitfornewblock", &[into_json(timeout)?])
    }

    /// Waits for a specific new block and returns useful info about it.
    /// Returns the current block on timeout or exit.
    ///
    /// # Arguments
    ///
    /// 1. `blockhash`: Block hash to wait for.
    /// 2. `timeout`: Time in milliseconds to wait for a response. 0
    /// indicates no timeout.
    fn wait_for_block(
        &self,
        blockhash: &bitcoin::BlockHash,
        timeout: u64,
    ) -> Result<json::BlockRef> {
        let args = [into_json(blockhash)?, into_json(timeout)?];
        self.call("waitforblock", &args)
    }

    fn wallet_create_funded_psbt(
        &self,
        inputs: &[json::CreateRawTransactionInput],
        outputs: &HashMap<String, Amount>,
        locktime: Option<i64>,
        options: Option<json::WalletCreateFundedPsbtOptions>,
        bip32derivs: Option<bool>,
    ) -> Result<json::WalletCreateFundedPsbtResult> {
        let outputs_converted = serde_json::Map::from_iter(
            outputs.iter().map(|(k, v)| (k.clone(), serde_json::Value::from(v.as_btc()))),
        );
        let mut args = [
            into_json(inputs)?,
            into_json(outputs_converted)?,
            opt_into_json(locktime)?,
            opt_into_json(options)?,
            opt_into_json(bip32derivs)?,
        ];
        self.call(
            "walletcreatefundedpsbt",
            handle_defaults(&mut args, &[0.into(), serde_json::Map::new().into(), false.into()]),
        )
    }

    fn get_descriptor_info(&self, desc: &str) -> Result<json::GetDescriptorInfoResult> {
        self.call("getdescriptorinfo", &[desc.to_string().into()])
    }

    fn combine_psbt(&self, psbts: &[String]) -> Result<String> {
        self.call("combinepsbt", &[into_json(psbts)?])
    }

    fn finalize_psbt(&self, psbt: &str, extract: Option<bool>) -> Result<json::FinalizePsbtResult> {
        let mut args = [into_json(psbt)?, opt_into_json(extract)?];
        self.call("finalizepsbt", handle_defaults(&mut args, &[true.into()]))
    }

    fn derive_addresses(&self, descriptor: &str, range: Option<[u32; 2]>) -> Result<Vec<Address>> {
        let mut args = [into_json(descriptor)?, opt_into_json(range)?];
        self.call("deriveaddresses", handle_defaults(&mut args, &[null()]))
    }

    fn rescan_blockchain(
        &self,
        start_from: Option<usize>,
        stop_height: Option<usize>,
    ) -> Result<(usize, Option<usize>)> {
        let mut args = [opt_into_json(start_from)?, opt_into_json(stop_height)?];

        #[derive(Deserialize)]
        struct Response {
            pub start_height: usize,
            pub stop_height: Option<usize>,
        }
        let res: Response =
            self.call("rescanblockchain", handle_defaults(&mut args, &[0.into(), null()]))?;
        Ok((res.start_height, res.stop_height))
    }

<<<<<<< HEAD
    /// Returns information about network traffic, including bytes in, bytes out,
    /// and current time.
    fn get_net_totals(&self) -> Result<json::GetNetTotalsResult> {
        self.call("getnettotals", &[])
=======
    /// Returns the estimated network hashes per second based on the last n blocks.
    fn get_network_hash_ps(&self, nblocks: Option<u64>, height: Option<u64>) -> Result<f64> {
        let mut args = [opt_into_json(nblocks)?, opt_into_json(height)?];
        self.call("getnetworkhashps", handle_defaults(&mut args, &[null(), null()]))
    }

    /// Returns the total uptime of the server in seconds
    fn uptime(&self) -> Result<u64> {
        self.call("uptime", &[])
>>>>>>> 8db30c08
    }
}

/// Client implements a JSON-RPC client for the Bitcoin Core daemon or compatible APIs.
pub struct Client {
    client: jsonrpc::client::Client,
}

impl fmt::Debug for Client {
    fn fmt(&self, f: &mut fmt::Formatter) -> fmt::Result {
        write!(
            f,
            "bitcoincore_rpc::Client(jsonrpc::Client(last_nonce={}))",
            self.client.last_nonce()
        )
    }
}

impl Client {
    /// Creates a client to a bitcoind JSON-RPC server.
    ///
    /// Can only return [Err] when using cookie authentication.
    pub fn new(url: String, auth: Auth) -> Result<Self> {
        let (user, pass) = auth.get_user_pass()?;
        Ok(Client {
            client: jsonrpc::client::Client::new(url, user, pass),
        })
    }

    /// Create a new Client.
    pub fn from_jsonrpc(client: jsonrpc::client::Client) -> Client {
        Client {
            client: client,
        }
    }

    /// Get the underlying JSONRPC client.
    pub fn get_jsonrpc_client(&self) -> &jsonrpc::client::Client {
        &self.client
    }
}

impl RpcApi for Client {
    /// Call an `cmd` rpc with given `args` list
    fn call<T: for<'a> serde::de::Deserialize<'a>>(
        &self,
        cmd: &str,
        args: &[serde_json::Value],
    ) -> Result<T> {
        let req = self.client.build_request(&cmd, &args);
        if log_enabled!(Debug) {
            debug!(target: "bitcoincore_rpc", "JSON-RPC request: {} {}", cmd, serde_json::Value::from(args));
        }

        let resp = self.client.send_request(&req).map_err(Error::from);
        log_response(cmd, &resp);
        Ok(resp?.into_result()?)
    }
}

fn log_response(cmd: &str, resp: &Result<jsonrpc::Response>) {
    if log_enabled!(Warn) || log_enabled!(Debug) || log_enabled!(Trace) {
        match resp {
            Err(ref e) => {
                if log_enabled!(Debug) {
                    debug!(target: "bitcoincore_rpc", "JSON-RPC failed parsing reply of {}: {:?}", cmd, e);
                }
            }
            Ok(ref resp) => {
                if let Some(ref e) = resp.error {
                    if log_enabled!(Debug) {
                        debug!(target: "bitcoincore_rpc", "JSON-RPC error for {}: {:?}", cmd, e);
                    }
                } else if log_enabled!(Trace) {
                    let result = resp.result.as_ref().unwrap_or(&serde_json::Value::Null);
                    trace!(target: "bitcoincore_rpc", "JSON-RPC response for {}: {}", cmd, result);
                }
            }
        }
    }
}

#[cfg(test)]
mod tests {
    use super::*;
    use bitcoin;
    use serde_json;

    #[test]
    fn test_raw_tx() {
        use bitcoin::consensus::encode;
        let client = Client::new("http://localhost/".into(), Auth::None).unwrap();
        let tx: bitcoin::Transaction = encode::deserialize(&Vec::<u8>::from_hex("0200000001586bd02815cf5faabfec986a4e50d25dbee089bd2758621e61c5fab06c334af0000000006b483045022100e85425f6d7c589972ee061413bcf08dc8c8e589ce37b217535a42af924f0e4d602205c9ba9cb14ef15513c9d946fa1c4b797883e748e8c32171bdf6166583946e35c012103dae30a4d7870cd87b45dd53e6012f71318fdd059c1c2623b8cc73f8af287bb2dfeffffff021dc4260c010000001976a914f602e88b2b5901d8aab15ebe4a97cf92ec6e03b388ac00e1f505000000001976a914687ffeffe8cf4e4c038da46a9b1d37db385a472d88acfd211500").unwrap()).unwrap();

        assert!(client.send_raw_transaction(&tx).is_err());
        assert!(client.send_raw_transaction(&encode::serialize(&tx)).is_err());
        assert!(client.send_raw_transaction("deadbeef").is_err());
        assert!(client.send_raw_transaction("deadbeef".to_owned()).is_err());
    }

    fn test_handle_defaults_inner() -> Result<()> {
        {
            let mut args = [into_json(0)?, null(), null()];
            let defaults = [into_json(1)?, into_json(2)?];
            let res = [into_json(0)?];
            assert_eq!(handle_defaults(&mut args, &defaults), &res);
        }
        {
            let mut args = [into_json(0)?, into_json(1)?, null()];
            let defaults = [into_json(2)?];
            let res = [into_json(0)?, into_json(1)?];
            assert_eq!(handle_defaults(&mut args, &defaults), &res);
        }
        {
            let mut args = [into_json(0)?, null(), into_json(5)?];
            let defaults = [into_json(2)?, into_json(3)?];
            let res = [into_json(0)?, into_json(2)?, into_json(5)?];
            assert_eq!(handle_defaults(&mut args, &defaults), &res);
        }
        {
            let mut args = [into_json(0)?, null(), into_json(5)?, null()];
            let defaults = [into_json(2)?, into_json(3)?, into_json(4)?];
            let res = [into_json(0)?, into_json(2)?, into_json(5)?];
            assert_eq!(handle_defaults(&mut args, &defaults), &res);
        }
        {
            let mut args = [null(), null()];
            let defaults = [into_json(2)?, into_json(3)?];
            let res: [serde_json::Value; 0] = [];
            assert_eq!(handle_defaults(&mut args, &defaults), &res);
        }
        {
            let mut args = [null(), into_json(1)?];
            let defaults = [];
            let res = [null(), into_json(1)?];
            assert_eq!(handle_defaults(&mut args, &defaults), &res);
        }
        {
            let mut args = [];
            let defaults = [];
            let res: [serde_json::Value; 0] = [];
            assert_eq!(handle_defaults(&mut args, &defaults), &res);
        }
        {
            let mut args = [into_json(0)?];
            let defaults = [into_json(2)?];
            let res = [into_json(0)?];
            assert_eq!(handle_defaults(&mut args, &defaults), &res);
        }
        Ok(())
    }

    #[test]
    fn test_handle_defaults() {
        test_handle_defaults_inner().unwrap();
    }
}<|MERGE_RESOLUTION|>--- conflicted
+++ resolved
@@ -991,12 +991,12 @@
         Ok((res.start_height, res.stop_height))
     }
 
-<<<<<<< HEAD
     /// Returns information about network traffic, including bytes in, bytes out,
     /// and current time.
     fn get_net_totals(&self) -> Result<json::GetNetTotalsResult> {
         self.call("getnettotals", &[])
-=======
+    }
+
     /// Returns the estimated network hashes per second based on the last n blocks.
     fn get_network_hash_ps(&self, nblocks: Option<u64>, height: Option<u64>) -> Result<f64> {
         let mut args = [opt_into_json(nblocks)?, opt_into_json(height)?];
@@ -1006,7 +1006,6 @@
     /// Returns the total uptime of the server in seconds
     fn uptime(&self) -> Result<u64> {
         self.call("uptime", &[])
->>>>>>> 8db30c08
     }
 }
 
